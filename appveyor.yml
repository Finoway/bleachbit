--- conflicted
+++ resolved
@@ -12,7 +12,6 @@
   - 'echo PYTHON_HOME=%PYTHON_HOME%'
 
 install:
-<<<<<<< HEAD
   - ps: if (-not (Test-Path gtk.zip)) { Start-FileDownload "https://github.com/mkhon/vcpkg/releases/download/gtk3-introspection-v1/gtk3.24-x86-windows.zip" -FileName gtk3.24-x86-windows.zip}
   - ps: Get-FileHash gtk3.24-x86-windows.zip
   - '%SZ_EXE% x gtk3.24-x86-windows.zip'
@@ -36,26 +35,6 @@
   - '%PYTHON_HOME%\Scripts\pip3.exe install PyGObject-3.42.0-cp310-cp310-win32.whl'
   - 'windows\python-gtk3-fixup.bat %PYTHON_HOME%\..\..'
   - ps: if (-not (Test-Path upx.zip)) { Start-FileDownload "https://github.com/upx/upx/releases/download/v3.96/upx-3.96-win64.zip" -FileName upx.zip}
-=======
-  - '%PYTHON_HOME%/python.exe -m pip install --upgrade pip'
-  - '%PYTHON_HOME%/Scripts/pip.exe --version' # show pip version
-  - '%PYTHON_HOME%/Scripts/pip.exe install https://download.bleachbit.org/appveyor/psutil-5.6.7-cp34-cp34m-win32.whl'
-  - '%PYTHON_HOME%/Scripts/pip.exe install https://download.bleachbit.org/appveyor/pywin32-227-cp34-cp34m-win32.whl'
-  - '%PYTHON_HOME%/Scripts/pip.exe install pypiwin32'
-  - '%PYTHON_HOME%/Scripts/pip.exe install winshell'
-  # pefile 2021.5.13 uses a f-string that fails with Python 3.4
-  - '%PYTHON_HOME%/Scripts/pip.exe install pefile==2019.4.18 cachetools' # for py2exe
-  - '%PYTHON_HOME%/Scripts/pip.exe install py2exe'
-  - '%PYTHON_HOME%/Scripts/pip.exe install scandir'
-  - '%PYTHON_HOME%/Scripts/pip.exe install chardet'
-  - '%PYTHON_HOME%/Scripts/pip.exe install requests'
-  - '%PYTHON_HOME%/Scripts/pip.exe install plyer==2.0.0' # Python 3.4 support dropped https://github.com/kivy/plyer/pull/720/files
-  - '%PYTHON_HOME%/Scripts/pip.exe install win-unicode-console'
-  - ps: if (-not (Test-Path pygi-aio.exe )) { Start-FileDownload "https://sourceforge.net/projects/pygobjectwin32/files/pygi-aio-3.24.1_rev1-setup_049a323fe25432b10f7e9f543b74598d4be74a39.exe/download" -FileName pygi-aio.exe}
-  - ps: Get-FileHash pygi-aio.exe
-  - 'pygi-aio.exe %PYTHON_HOME% GTK'
-  - ps: if (-not (Test-Path upx.zip)) { Start-FileDownload "https://github.com/upx/upx/releases/download/v4.0.1/upx-4.0.1-win64.zip" -FileName upx.zip}
->>>>>>> 728a5bb7
   - ps: Get-FileHash upx.zip
   - '%SZ_EXE% x upx.zip'
   - 'rename upx-4.0.1-win64 upx'

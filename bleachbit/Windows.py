# vim: ts=4:sw=4:expandtab

# BleachBit
# Copyright (C) 2008-2016 Andrew Ziem
# https://www.bleachbit.org
#
# This program is free software: you can redistribute it and/or modify
# it under the terms of the GNU General Public License as published by
# the Free Software Foundation, either version 3 of the License, or
# (at your option) any later version.
#
# This program is distributed in the hope that it will be useful,
# but WITHOUT ANY WARRANTY; without even the implied warranty of
# MERCHANTABILITY or FITNESS FOR A PARTICULAR PURPOSE.  See the
# GNU General Public License for more details.
#
# You should have received a copy of the GNU General Public License
# along with this program.  If not, see <http://www.gnu.org/licenses/>.


"""
Functionality specific to Microsoft Windows

The Windows Registry terminology can be confusing. Take for example
the reference
* HKCU\\Software\\BleachBit
* CurrentVersion

These are the terms:
* 'HKCU' is an abbreviation for the hive HKEY_CURRENT_USER.
* 'HKCU\Software\BleachBit' is the key name.
* 'Software' is a sub-key of HCKU.
* 'BleachBit' is a sub-key of 'Software.'
* 'CurrentVersion' is the value name.
* '0.5.1' is the value data.


"""


import glob
import logging
import os
import re
import sys

from decimal import Decimal

if 'win32' == sys.platform:
    import _winreg
    import pywintypes
    import win32api
    import win32con
    import win32file
    import win32gui
    import win32process

    from ctypes import windll, c_ulong, c_buffer, byref, sizeof
    from win32com.shell import shell, shellcon

    psapi = windll.psapi
    kernel = windll.kernel32

import Command
import Common
import FileUtilities
import General
from Common import expandvars


def browse_file(_, title):
    """Ask the user to select a single file.  Return full path"""
    try:
        ret = win32gui.GetOpenFileNameW(None,
                                        Flags=win32con.OFN_EXPLORER
                                        | win32con.OFN_FILEMUSTEXIST
                                        | win32con.OFN_HIDEREADONLY,
                                        Title=title)
    except pywintypes.error as e:
        logger = logging.getLogger(__name__)
        if 0 == e.winerror:
            logger.debug('browse_file(): user cancelled')
        else:
            logger.exception('exception in browse_file()')
        return None
    return ret[0]


def browse_files(_, title):
    """Ask the user to select files.  Return full paths"""
    try:
        ret = win32gui.GetOpenFileNameW(None,
                                        Flags=win32con.OFN_ALLOWMULTISELECT
                                        | win32con.OFN_EXPLORER
                                        | win32con.OFN_FILEMUSTEXIST
                                        | win32con.OFN_HIDEREADONLY,
                                        Title=title)
    except pywintypes.error as e:
        if 0 == e.winerror:
            Common.logger.debug('browse_files(): user cancelled')
        else:
            Common.logger.exception('exception in browse_files()')
        return None
    _split = ret[0].split('\x00')
    if 1 == len(_split):
        # only one filename
        return _split
    pathnames = []
    dirname = _split[0]
    for fname in _split[1:]:
        pathnames.append(os.path.join(dirname, fname))
    return pathnames


def browse_folder(hwnd, title):
    """Ask the user to select a folder.  Return full path."""
    pidl = shell.SHBrowseForFolder(hwnd, None, title)[0]
    if pidl is None:
        # user cancelled
        return None
    fullpath = shell.SHGetPathFromIDList(pidl)
    return fullpath


def csidl_to_environ(varname, csidl):
    """Define an environment variable from a CSIDL for use in CleanerML and Winapp2.ini"""
    try:
        sppath = shell.SHGetSpecialFolderPath(None, csidl)
    except:
        Common.logger.info('exception when getting special folder path for %s', varname)
        return
    # there is exception handling in set_environ()
    set_environ(varname, sppath)


def delete_locked_file(pathname):
    """Delete a file that is currently in use"""
    if os.path.exists(pathname):
<<<<<<< HEAD
        try:
            win32api.MoveFileEx(
                pathname, None, win32con.MOVEFILE_DELAY_UNTIL_REBOOT)
        except pywintypes.error as e:
            if not 5 == e.winerror:
                raise e
            if shell.IsUserAnAdmin():
                Common.logger.warning('Unable to queue locked file for deletion, even with administrator rights: %s', pathname)
                return
            # show more useful message than "error: (5, 'MoveFileEx', 'Access
            # is denied.')"
            raise RuntimeError(
                'Access denied when attempting to delete locked file without administrator rights: %s' % pathname)
=======
        MOVEFILE_DELAY_UNTIL_REBOOT = 4
        windll.kernel32.MoveFileExW(pathname, None, MOVEFILE_DELAY_UNTIL_REBOOT)
        # try:
        #     win32api.MoveFileEx(
        #         pathname, None, win32con.MOVEFILE_DELAY_UNTIL_REBOOT)
        # except pywintypes.error, e:
        #     if not 5 == e.winerror:
        #         raise e
        #     if shell.IsUserAnAdmin():
        #         logger = logging.getLogger(__name__)
        #         logger.warning(
        #             'Unable to queue locked file for deletion, even with administrator rights: %s' % pathname)
        #         return
        #     # show more useful message than "error: (5, 'MoveFileEx', 'Access
        #     # is denied.')"
        #     raise RuntimeError(
        #         'Access denied when attempting to delete locked file without administrator rights: %s' % pathname)
>>>>>>> 7f0ca47c


def delete_registry_value(key, value_name, really_delete):
    """Delete named value under the registry key.
    Return boolean indicating whether reference found and
    successful.  If really_delete is False (meaning preview),
    just check whether the value exists."""
    (hive, sub_key) = split_registry_key(key)
    if really_delete:
        try:
            hkey = _winreg.OpenKey(hive, sub_key, 0, _winreg.KEY_SET_VALUE)
            _winreg.DeleteValue(hkey, value_name)
        except WindowsError as e:
            if e.winerror == 2:
                # 2 = 'file not found' means value does not exist
                return False
            raise
        else:
            return True
    try:
        hkey = _winreg.OpenKey(hive, sub_key)
        _winreg.QueryValueEx(hkey, value_name)
    except WindowsError as e:
        if e.winerror == 2:
            return False
        raise
    else:
        return True
    raise RuntimeError('Unknown error in delete_registry_value')


def delete_registry_key(parent_key, really_delete):
    """Delete registry key including any values and sub-keys.
    Return boolean whether found and success.  If really
    delete is False (meaning preview), just check whether
    the key exists."""
    parent_key = str(parent_key)  # Unicode to byte string
    (hive, parent_sub_key) = split_registry_key(parent_key)
    hkey = None
    try:
        hkey = _winreg.OpenKey(hive, parent_sub_key)
    except WindowsError as e:
        if e.winerror == 2:
            # 2 = 'file not found' happens when key does not exist
            return False
    if not really_delete:
        return True
    if not hkey:
        # key not found
        return False
    keys_size = _winreg.QueryInfoKey(hkey)[0]
    child_keys = []
    for i in range(keys_size):
        child_keys.append(parent_key + '\\' + _winreg.EnumKey(hkey, i))
    for child_key in child_keys:
        delete_registry_key(child_key, True)
    _winreg.DeleteKey(hive, parent_sub_key)
    return True


def delete_updates():
    """Returns commands for deleting Windows Updates files"""
    windir = expandvars('$windir')
    dirs = glob.glob(os.path.join(windir, '$NtUninstallKB*'))
    dirs += [expandvars('$windir\\SoftwareDistribution\\Download')]
    dirs += [expandvars('$windir\\ie7updates')]
    dirs += [expandvars('$windir\\ie8updates')]
    if not dirs:
        # if nothing to delete, then also do not restart service
        return

    import win32serviceutil
    wu_running = win32serviceutil.QueryServiceStatus('wuauserv')[1] == 4

    args = ['net', 'stop', 'wuauserv']

    def wu_service():
        General.run_external(args)
        return 0
    if wu_running:
        yield Command.Function(None, wu_service, " ".join(args))

    for path1 in dirs:
        for path2 in FileUtilities.children_in_directory(path1, True):
            yield Command.Delete(path2)
        if os.path.exists(path1):
            yield Command.Delete(path1)

    args = ['net', 'start', 'wuauserv']
    if wu_running:
        yield Command.Function(None, wu_service, " ".join(args))


def detect_registry_key(parent_key):
    """Detect whether registry key exists"""
    parent_key = str(parent_key)  # Unicode to byte string
    (hive, parent_sub_key) = split_registry_key(parent_key)
    hkey = None
    try:
        hkey = _winreg.OpenKey(hive, parent_sub_key)
    except WindowsError as e:
        if e.winerror == 2:
            # 2 = 'file not found' happens when key does not exist
            return False
    if not hkey:
        # key not found
        return False
    return True


def elevate_privileges():
    """On Windows Vista and later, try to get administrator
    privileges.  If successful, return True (so original process
    can exit).  If failed or not applicable, return False."""

    if parse_windows_build() < 6:
        # Windows XP does not have the UAC.
        # Vista is the first version Windows that has the UAC.
        # 5.1 = Windows XP
        # 6.0 = Vista
        # 6.1 = 7
        # 6.2 = 8
        # 10 = 10
        return False

    if shell.IsUserAnAdmin():
        Common.logger.debug('already an admin (UAC not required)')
        return False

    if hasattr(sys, 'frozen'):
        # running frozen in py2exe
        exe = sys.executable.decode(sys.getfilesystemencoding())
        parameters = "--gui --no-uac"
    else:
        # __file__ is absolute path to bleachbit/Windows.py
        pydir = os.path.dirname(__file__.decode(sys.getfilesystemencoding()))
        pyfile = os.path.join(pydir, 'GUI.py')
        # If the Python file is on a network drive, do not offer the UAC because
        # the administrator may not have privileges and user will not be
        # prompted.
        if len(pyfile) > 0 and path_on_network(pyfile):
            Common.logger.debug("debug: skipping UAC because '%s' is on network", pyfile)
            return False
        parameters = '"%s" --gui --no-uac' % pyfile
        exe = sys.executable

    # add any command line parameters such as --debug-log
    parameters = "%s %s" % (parameters, ' '.join(sys.argv[1:]))

    Common.logger.debug('elevate_privileges() exe=%s, parameters=%s', exe, parameters)

    rc = None
    try:
        rc = shell.ShellExecuteEx(lpVerb='runas',
                                  lpFile=exe,
                                  lpParameters=parameters,
                                  nShow=win32con.SW_SHOW)
    except pywintypes.error as e:
        if 1223 == e.winerror:
            Common.logger.debug('user denied the UAC dialog')
            return False
        raise

    Common.logger.debug('ShellExecuteEx=%s', rc)

    if isinstance(rc, dict):
        return True

    return False


def empty_recycle_bin(path, really_delete):
    """Empty the recycle bin or preview its size.

    If the recycle bin is empty, it is not emptied again to avoid an error.

    Keyword arguments:
    path          -- A drive, folder or None.  None refers to all recycle bins.
    really_delete -- If True, then delete.  If False, then just preview.
    """
    (bytes_used, num_files) = shell.SHQueryRecycleBin(path)
    if really_delete and num_files > 0:
        # Trying to delete an empty Recycle Bin on Vista/7 causes a
        # 'catastrophic failure'
        flags = shellcon.SHERB_NOSOUND | shellcon.SHERB_NOCONFIRMATION | shellcon.SHERB_NOPROGRESSUI
        shell.SHEmptyRecycleBin(None, path, flags)
    return bytes_used


def get_autostart_path():
    """Return the path of the BleachBit shortcut in the user's startup folder"""
    try:
        startupdir = shell.SHGetSpecialFolderPath(None, shellcon.CSIDL_STARTUP)
    except:
        # example of failure
        # https://www.bleachbit.org/forum/error-windows-7-x64-bleachbit-091
        Common.logger.exception('exception in get_autostart_path()')
        msg = 'Error finding user startup folder: %s ' % (
            str(sys.exc_info()[1]))
        import GuiBasic
        GuiBasic.message_dialog(None, msg)
        # as a fallback, guess
        # Windows XP: C:\Documents and Settings\(username)\Start Menu\Programs\Startup
        # Windows 7:
        # C:\Users\(username)\AppData\Roaming\Microsoft\Windows\Start
        # Menu\Programs\Startup
        startupdir = expandvars('$USERPROFILE\\Start Menu\\Programs\\Startup')
        if not os.path.exists(startupdir):
            startupdir = expandvars('$APPDATA\\Roaming\\Microsoft\\Windows\\Start Menu\\Programs\\Startup')
    return os.path.join(startupdir, 'bleachbit.lnk')


def get_fixed_drives():
    """Yield each fixed drive"""
    for drive in win32api.GetLogicalDriveStrings().split('\x00'):
        if win32file.GetDriveType(drive) == win32file.DRIVE_FIXED:
            # Microsoft Office 2010 Starter creates a virtual drive that
            # looks much like a fixed disk but isdir() returns false
            # and free_space() returns access denied.
            # https://bugs.launchpad.net/bleachbit/+bug/1474848
            if os.path.isdir(drive):
                yield unicode(drive)


def get_known_folder_path(folder_name):
    """Return the path of a folder by its Folder ID

    Requires Windows Vista, Server 2008, or later

    Based on the code Michael Kropat (mkropat) from
    <https://gist.github.com/mkropat/7550097>
    licensed  under the GNU GPL"""
    import ctypes
    from ctypes import wintypes
    from uuid import UUID

    class GUID(ctypes.Structure):
        _fields_ = [
            ("Data1", wintypes.DWORD),
            ("Data2", wintypes.WORD),
            ("Data3", wintypes.WORD),
            ("Data4", wintypes.BYTE * 8)
        ]

        def __init__(self, uuid_):
            ctypes.Structure.__init__(self)
            self.Data1, self.Data2, self.Data3, self.Data4[
                0], self.Data4[1], rest = uuid_.fields
            for i in range(2, 8):
                self.Data4[i] = rest >> (8 - i - 1) * 8 & 0xff

    class FOLDERID:
        LocalAppDataLow = UUID(
            '{A520A1A4-1780-4FF6-BD18-167343C5AF16}')

    class UserHandle:
        current = wintypes.HANDLE(0)

    _CoTaskMemFree = windll.ole32.CoTaskMemFree
    _CoTaskMemFree.restype = None
    _CoTaskMemFree.argtypes = [ctypes.c_void_p]

    try:
        _SHGetKnownFolderPath = windll.shell32.SHGetKnownFolderPath
    except AttributeError:
        # Not supported on Windows XP
        return None
    _SHGetKnownFolderPath.argtypes = [
        ctypes.POINTER(GUID), wintypes.DWORD, wintypes.HANDLE, ctypes.POINTER(
            ctypes.c_wchar_p)
    ]

    class PathNotFoundException(Exception):
        pass

    folderid = getattr(FOLDERID, folder_name)
    fid = GUID(folderid)
    pPath = ctypes.c_wchar_p()
    S_OK = 0
    if _SHGetKnownFolderPath(ctypes.byref(fid), 0, UserHandle.current, ctypes.byref(pPath)) != S_OK:
        raise PathNotFoundException(folder_name)
    path = pPath.value
    _CoTaskMemFree(pPath)
    return path


def get_recycle_bin():
    """Yield a list of files in the recycle bin"""
    pidl = shell.SHGetSpecialFolderLocation(0, shellcon.CSIDL_BITBUCKET)
    desktop = shell.SHGetDesktopFolder()
    h = desktop.BindToObject(pidl, None, shell.IID_IShellFolder)
    for item in h:
        path = h.GetDisplayNameOf(item, shellcon.SHGDN_FORPARSING)
        if os.path.isdir(path):
            for child in FileUtilities.children_in_directory(path, True):
                yield child
            yield path
        else:
            yield path


def get_windows_version():
    """Get the Windows major and minor version in a decimal like 10.0"""
    v = win32api.GetVersionEx(0)
    vstr = '%d.%d' % (v[0], v[1])
    return Decimal(vstr)


def is_process_running(name):
    """Return boolean whether process (like firefox.exe) is running"""

    if os.getenv('PROGRAMFILES(X86)'):
        # 64-bit Windows detected
        return is_process_running_wmic(name)
    else:
        # 32-bit Windows detected
        return is_process_running_win32(name)


def is_process_running_win32(name):
    """Return boolean whether process (like firefox.exe) is running

    Does not work on 64-bit Windows

    Originally by Eric Koome
    license GPL
    http://code.activestate.com/recipes/305279/
    """

    hModule = c_ulong()
    count = c_ulong()
    modname = c_buffer(30)
    PROCESS_QUERY_INFORMATION = 0x0400
    PROCESS_VM_READ = 0x0010

    for pid in win32process.EnumProcesses():

        # Get handle to the process based on PID
        hProcess = kernel.OpenProcess(
            PROCESS_QUERY_INFORMATION | PROCESS_VM_READ,
            False, pid)
        if hProcess:
            psapi.EnumProcessModules(
                hProcess, byref(hModule), sizeof(hModule), byref(count))
            psapi.GetModuleBaseNameA(
                hProcess, hModule.value, modname, sizeof(modname))
            clean_modname = "".join(
                [i for i in modname if i != '\x00']).lower()

            # Clean up
            for i in range(modname._length_):
                modname[i] = '\x00'

            kernel.CloseHandle(hProcess)

            if len(clean_modname) > 0 and '?' != clean_modname:
                # Filter out non-ASCII characters which we don't need
                # and which may cause display warnings
                clean_modname2 = re.sub(
                    r'[^a-z.]', '_', clean_modname.lower())
                if clean_modname2 == name.lower():
                    return True

    return False


def is_process_running_wmic(name):
    """Return boolean whether process (like firefox.exe) is running

    Works on Windows XP Professional but not on XP Home
    """

    clean_name = re.sub(r'[^A-Za-z.]', '_', name).lower()
    args = ['wmic', 'path', 'win32_process', 'where', "caption='%s'" %
            clean_name, 'get', 'Caption']
    (_, stdout, _) = General.run_external(args)
    return stdout.lower().find(clean_name) > -1


def move_to_recycle_bin(path):
    """Move 'path' into recycle bin"""
    shell.SHFileOperation(
        (0, shellcon.FO_DELETE, path, None, shellcon.FOF_ALLOWUNDO | shellcon.FOF_NOCONFIRMATION))


def parse_windows_build(build=None):
    """
    Parse build string like 1.2.3 or 1.2 to numeric,
    ignoring the third part, if present.
    """
    if not build:
        # If not given, default to current system's version
        return get_windows_version()
    return Decimal('.'.join(build.split('.')[0:2]))


def path_on_network(path):
    """Check whether 'path' is on a network drive"""
    if len(os.path.splitunc(path)[0]) > 0:
        return True
    drive = os.path.splitdrive(path)[0] + '\\'
    return win32file.GetDriveType(drive) == win32file.DRIVE_REMOTE


def shell_change_notify():
    """Notify the Windows shell of update.

    Used in windows_explorer.xml."""
    shell.SHChangeNotify(shellcon.SHCNE_ASSOCCHANGED, shellcon.SHCNF_IDLIST,
                         None, None)
    return 0

def set_environ(varname, path):
    """Define an environment variable for use in CleanerML and Winapp2.ini"""
    if not path:
<<<<<<< HEAD
        Common.logger.debug('set_environ(%s, %s): skipping because blank path', varname, path)
        # Such as LocalAppDataLow on XP
        return
    if varname in os.environ:
        Common.logger.debug('set_environ(%s, %s): skipping because environment variable is already defined', varname, path)
=======
        #logger.debug('set_environ(%s, %s): skipping because blank path' %
        #             (varname, path))
        # Such as LocalAppDataLow on XP
        return
    if os.environ.has_key(varname):
        logger.debug('set_environ(%s, %s): skipping because environment variable is already defined' %
                     (varname, path))
        if 'nt' == os.name:
            os.environ[varname] = expandvars(u'%%%s%%' % varname).encode('utf-8')
>>>>>>> 7f0ca47c
        # Do not redefine the environment variable when it already exists
        # But re-encode them with utf-8 instead of mbcs
        return
    try:
        if not os.path.exists(path):
<<<<<<< HEAD
            raise RuntimeError('Variable %s points to a non-existent path %s' % (varname, path))
        os.environ[varname] = path
        Common.logger.debug('set_environ(%s, %s), set', varname, path)
=======
            raise RuntimeError(
                'Variable %s points to a non-existent path %s' % (varname, path))
        os.environ[varname] = path.encode('utf8')
        #logger.debug('set_environ(%s, %s), set' % (varname, path))
>>>>>>> 7f0ca47c
    except:
        Common.logger.exception('set_environ(%s, %s): exception when setting environment variable', varname, path)


def setup_environment():
    """Define any extra environment variables for use in CleanerML and Winapp2.ini"""
    csidl_to_environ('commonappdata', shellcon.CSIDL_COMMON_APPDATA)
    csidl_to_environ('documents', shellcon.CSIDL_PERSONAL)
    # Windows XP does not define localappdata, but Windows Vista and 7 do
    csidl_to_environ('localappdata', shellcon.CSIDL_LOCAL_APPDATA)
    csidl_to_environ('music', shellcon.CSIDL_MYMUSIC)
    csidl_to_environ('pictures', shellcon.CSIDL_MYPICTURES)
    csidl_to_environ('video', shellcon.CSIDL_MYVIDEO)
    # LocalLowAppData does not have a CSIDL for use with
    # SHGetSpecialFolderPath. Instead, it is identified using
    # SHGetKnownFolderPath in Windows Vista and later
    try:
        path = get_known_folder_path('LocalAppDataLow')
    except:
        Common.logger.exception('exception identifying LocalAppDataLow')
    else:
        set_environ('LocalAppDataLow', path)


def split_registry_key(full_key):
    r"""Given a key like HKLM\Software split into tuple (hive, key).
    Used internally."""
    assert len(full_key) >= 6
    [k1, k2] = full_key.split("\\", 1)
    hive_map = {
        'HKCR': _winreg.HKEY_CLASSES_ROOT,
        'HKCU': _winreg.HKEY_CURRENT_USER,
        'HKLM': _winreg.HKEY_LOCAL_MACHINE,
        'HKU': _winreg.HKEY_USERS}
    if k1 not in hive_map:
        raise RuntimeError("Invalid Windows registry hive '%s'" % k1)
    return hive_map[k1], k2


def start_with_computer(enabled):
    """If enabled, create shortcut to start application with computer.
    If disabled, then delete the shortcut."""
    autostart_path = get_autostart_path()
    if not enabled:
        if os.path.lexists(autostart_path):
            FileUtilities.delete(autostart_path)
        return
    if os.path.lexists(autostart_path):
        return
    import winshell
    winshell.CreateShortcut(Path=autostart_path,
                            Target=os.path.join(Common.bleachbit_exe_path, 'bleachbit.exe'))

    # import win32com.client
    # wscript_shell = win32com.client.Dispatch('WScript.Shell')
    # shortcut = wscript_shell.CreateShortCut(autostart_path)
    # shortcut.TargetPath = os.path.join(
    #     Common.bleachbit_exe_path, 'bleachbit.exe')
    # shortcut.save()


def start_with_computer_check():
    """Return boolean whether BleachBit will start with the computer"""
    return os.path.lexists(get_autostart_path())<|MERGE_RESOLUTION|>--- conflicted
+++ resolved
@@ -136,39 +136,8 @@
 def delete_locked_file(pathname):
     """Delete a file that is currently in use"""
     if os.path.exists(pathname):
-<<<<<<< HEAD
-        try:
-            win32api.MoveFileEx(
-                pathname, None, win32con.MOVEFILE_DELAY_UNTIL_REBOOT)
-        except pywintypes.error as e:
-            if not 5 == e.winerror:
-                raise e
-            if shell.IsUserAnAdmin():
-                Common.logger.warning('Unable to queue locked file for deletion, even with administrator rights: %s', pathname)
-                return
-            # show more useful message than "error: (5, 'MoveFileEx', 'Access
-            # is denied.')"
-            raise RuntimeError(
-                'Access denied when attempting to delete locked file without administrator rights: %s' % pathname)
-=======
         MOVEFILE_DELAY_UNTIL_REBOOT = 4
         windll.kernel32.MoveFileExW(pathname, None, MOVEFILE_DELAY_UNTIL_REBOOT)
-        # try:
-        #     win32api.MoveFileEx(
-        #         pathname, None, win32con.MOVEFILE_DELAY_UNTIL_REBOOT)
-        # except pywintypes.error, e:
-        #     if not 5 == e.winerror:
-        #         raise e
-        #     if shell.IsUserAnAdmin():
-        #         logger = logging.getLogger(__name__)
-        #         logger.warning(
-        #             'Unable to queue locked file for deletion, even with administrator rights: %s' % pathname)
-        #         return
-        #     # show more useful message than "error: (5, 'MoveFileEx', 'Access
-        #     # is denied.')"
-        #     raise RuntimeError(
-        #         'Access denied when attempting to delete locked file without administrator rights: %s' % pathname)
->>>>>>> 7f0ca47c
 
 
 def delete_registry_value(key, value_name, really_delete):
@@ -584,38 +553,18 @@
 def set_environ(varname, path):
     """Define an environment variable for use in CleanerML and Winapp2.ini"""
     if not path:
-<<<<<<< HEAD
-        Common.logger.debug('set_environ(%s, %s): skipping because blank path', varname, path)
-        # Such as LocalAppDataLow on XP
         return
     if varname in os.environ:
         Common.logger.debug('set_environ(%s, %s): skipping because environment variable is already defined', varname, path)
-=======
-        #logger.debug('set_environ(%s, %s): skipping because blank path' %
-        #             (varname, path))
-        # Such as LocalAppDataLow on XP
-        return
-    if os.environ.has_key(varname):
-        logger.debug('set_environ(%s, %s): skipping because environment variable is already defined' %
-                     (varname, path))
         if 'nt' == os.name:
             os.environ[varname] = expandvars(u'%%%s%%' % varname).encode('utf-8')
->>>>>>> 7f0ca47c
         # Do not redefine the environment variable when it already exists
         # But re-encode them with utf-8 instead of mbcs
         return
     try:
         if not os.path.exists(path):
-<<<<<<< HEAD
             raise RuntimeError('Variable %s points to a non-existent path %s' % (varname, path))
-        os.environ[varname] = path
-        Common.logger.debug('set_environ(%s, %s), set', varname, path)
-=======
-            raise RuntimeError(
-                'Variable %s points to a non-existent path %s' % (varname, path))
         os.environ[varname] = path.encode('utf8')
-        #logger.debug('set_environ(%s, %s), set' % (varname, path))
->>>>>>> 7f0ca47c
     except:
         Common.logger.exception('set_environ(%s, %s): exception when setting environment variable', varname, path)
 
